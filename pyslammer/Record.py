--- conflicted
+++ resolved
@@ -23,55 +23,9 @@
         if self.dt == -1.0:
             info = ('Record: {}\n'.format(self.name))
         else:
-<<<<<<< HEAD
             info = ('Record: {}\n'.format(self.name)
                     +'PGA   : {:.3f} g\n'.format(self.pga)
                     +'dt    : {:.3f} s'.format(self.dt))
-        return info
-    
-    def _calc_gnd_params(self):
-        self.gnd_acc = self.gnd_motion[1][:] * G_EARTH
-        self.gnd_vel = spint.cumulative_trapezoid(self.gnd_acc, self.time, initial=0)
-        self.gnd_disp = spint.cumulative_trapezoid(self.gnd_vel, self.time, initial=0)
-        self.inv_gnd_acc = -1 * self.gnd_acc
-        self.inv_gnd_vel = spint.cumulative_trapezoid(self.inv_gnd_acc, self.time, initial=0)
-        self.inv_gnd_disp = spint.cumulative_trapezoid(self.inv_gnd_vel, self.time, initial=0)
-        self.pga = max(abs(self.gnd_acc)) / G_EARTH
-        self.is_scaled = False
-    
-    def scale(self, pga: float=None):
-        """
-        Scale the ground motion using desired method.
-        Args:
-            pga (float, optional): Desired peak ground acceleration in g.
-        Returns: 
-            None
-        """
-        if pga is not None:
-            scale_factor = pga / self.pga
-            self.gnd_acc *= scale_factor
-            self.gnd_vel *= scale_factor
-            self.gnd_disp *= scale_factor
-            self.inv_gnd_acc *= scale_factor
-            self.inv_gnd_vel *= scale_factor
-            self.inv_gnd_disp *= scale_factor
-            self.pga = pga
-        self.is_scaled = True
-        self.name = self.name + '_SCALED'
-
-    def unscale(self):
-        """
-        Unscale the ground motion.
-        Args:
-            None
-        Returns:
-            None
-        """
-        self._calc_gnd_params()
-=======
-            info = ('Record: {}\n'.format(self.name)+
-                    'PGA   : {:.3f} g\n'.format(self.pga)+
-                    'dt    : {:.3f} s'.format(self.dt))
         return info
     
     def plot(self, acc=True, vel=True, disp=True):
@@ -118,4 +72,43 @@
             disp.set_title('Ground Displacement')
             disp.legend()
         plt.show()
->>>>>>> bd60a128
+    
+    def _calc_gnd_params(self):
+        self.gnd_acc = self.gnd_motion[1][:] * G_EARTH
+        self.gnd_vel = spint.cumulative_trapezoid(self.gnd_acc, self.time, initial=0)
+        self.gnd_disp = spint.cumulative_trapezoid(self.gnd_vel, self.time, initial=0)
+        self.inv_gnd_acc = -1 * self.gnd_acc
+        self.inv_gnd_vel = spint.cumulative_trapezoid(self.inv_gnd_acc, self.time, initial=0)
+        self.inv_gnd_disp = spint.cumulative_trapezoid(self.inv_gnd_vel, self.time, initial=0)
+        self.pga = max(abs(self.gnd_acc)) / G_EARTH
+        self.is_scaled = False
+    
+    def scale(self, pga: float=None):
+        """
+        Scale the ground motion using desired method.
+        Args:
+            pga (float, optional): Desired peak ground acceleration in g.
+        Returns: 
+            None
+        """
+        if pga is not None:
+            scale_factor = pga / self.pga
+            self.gnd_acc *= scale_factor
+            self.gnd_vel *= scale_factor
+            self.gnd_disp *= scale_factor
+            self.inv_gnd_acc *= scale_factor
+            self.inv_gnd_vel *= scale_factor
+            self.inv_gnd_disp *= scale_factor
+            self.pga = pga
+        self.is_scaled = True
+        self.name = self.name + '_SCALED'
+
+    def unscale(self):
+        """
+        Unscale the ground motion.
+        Args:
+            None
+        Returns:
+            None
+        """
+        self._calc_gnd_params()