--- conflicted
+++ resolved
@@ -7,32 +7,22 @@
 
 [project]
 name = "pyslammer"
-<<<<<<< HEAD
-version = "0.0.3"
-=======
 dynamic = ["version"]
 description = "Python code for calculating sliding block displacements (based on the USGS software SLAMMER)."
 keywords = ["earthquake", "geotech", "slope stability", "sliding block", "seismic"]
 readme = "README.md"
 license = {file = "LICENSE.txt"}
 dependencies = ["numpy", "matplotlib", "scipy"]
->>>>>>> 88f9b175
 authors = [
     {name = "Lorne Arnold", email = "arnoldl@uw.edu"},
     {name = "Donald Garcia-Rivas", email = "rivas203@uw.edu"}
 ]
-<<<<<<< HEAD
-description = "Python package for calculating sliding block displacements (based on the USGS software SLAMMER)."
-readme = "README.md"
-license = {file = "LICENSE.txt"}
-=======
 maintainers = [
     {name = "Lorne Arnold", email = "arnoldl@uw.edu"}
 ]
 
 [project.optional-dependencies]
 demo = ["ipywidgets", "sympy"]
->>>>>>> 88f9b175
 
 [project.urls]
 Documentation = "https://pyslammer.readthedocs.io"
